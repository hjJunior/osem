--- conflicted
+++ resolved
@@ -35,13 +35,10 @@
       post "/cfp" => "callforpapers#create", :as => "cfp_create"
       get "/event_types" => "eventtype#show", :as => "eventtype_list"
       put "/event_types" => "eventtype#update", :as => "eventtype_update"
-<<<<<<< HEAD
       put "/difficulty_levels" => "difficulty_levels#update"
       resources :difficulty_levels
-=======
       put "/questions/update_conference" => "questions#update_conference"
       resources :questions
->>>>>>> f36eeb64
       resources :events do
         member do
           post :comment
