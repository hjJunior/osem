--- conflicted
+++ resolved
@@ -29,20 +29,8 @@
   end
 
   def setup_role
-<<<<<<< HEAD
-    if User.count == 0
-      admin = Role.where(name: 'Admin').first
-      self.role_ids = [admin.id] unless admin.nil?
-    end
-
-    if self.role_ids.empty?
-      participant = Role.where(name: 'Participant').first
-      self.role_ids = [participant.id] unless participant.nil?
-    end
-=======
     roles << Role.find_by(name: 'Admin') if User.count == 0
     roles << Role.find_by(name: 'Participant') if roles.empty?
->>>>>>> e8b9c267
   end
 
   def popup_details
