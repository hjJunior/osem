--- conflicted
+++ resolved
@@ -4,13 +4,8 @@
       = f.inputs 'Basic Information' do
         = f.input :title, hint: "The name of your conference as it shall appear throughout the site. Example: 'OpenSUSE Conference 2013'",
                           input_html: { required: 'required' }
-<<<<<<< HEAD
         = f.input :short_title, hint: "A short and unique handle for your conference, using only lower-case letters, numbers, underscores, and dashes. This will be used to identify your conference in URLs etc. Example: 'froscon2011'",
-                                input_html: { required: 'required', pattern: '[a-z0-9_-]+', title: 'Only lower-case letters, numbers, underscores, and dashes.' }, :prepend => conferences_url + '/'
-=======
-        = f.input :short_title, hint: "A short and unique handle for your conference, using only lower-case letters, numbers and underscores. This will be used to identify your conference in URLs etc. Example: 'froscon2011'",
-                                input_html: { required: 'required', pattern: '[a-z0-9_]+', title: 'Only lower-case letters, numbers and underscores.' }, :prepend => conferences_url + '/'
->>>>>>> 1d414009
+                                input_html: { required: 'required', pattern: '[a-zA-Z0-9_-]+', title: 'Only lower-case letters, numbers, underscores, and dashes.' }, :prepend => conferences_url + '/'
       = f.inputs 'Scheduling' do
         = f.input :timezone, as: :time_zone, default: Time.zone.name, hint: 'Please select in what time zone your conference will take place.'
         = f.input :start_date, as: :string, input_html: { id: 'conference-start-datepicker', required: 'required' }
