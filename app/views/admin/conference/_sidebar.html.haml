.well.sidebar-nav
  %ul.nav.nav-list
    %li.nav-header
      =@conference.short_title
      Settings
    - if activated == "Conference"
      %li.active= link_to "Conference", "#"
    - else
      %li= link_to "Conference", admin_conference_path(@conference.short_title)
    - if activated == "Levels"
      %li.active= link_to "Supporter Levels", "#"
    - else
      %li= link_to "Supporter Levels", admin_conference_supporter_levels_path(@conference.short_title)
    - if activated == "Call for Papers"
      %li.active= link_to "Call for Papers", "#"
    - else
      %li= link_to "Call for Papers", admin_conference_cfp_info_path(@conference.short_title)
    - if activated == "Venue"
      %li.active= link_to "Venue", "#"
    - else
      %li= link_to "Venue", admin_conference_venue_info_path(@conference.short_title)
    - if activated == "Rooms"
      %li.active= link_to "Rooms", "#"
    - else
      %li= link_to "Rooms", admin_conference_rooms_list_path(@conference.short_title)
    - if activated == "Tracks"
      %li.active= link_to "Tracks", "#"
    - else
      %li= link_to "Tracks", admin_conference_tracks_list_path(@conference.short_title)
    - if activated == "Event Types"
      %li.active= link_to "Event Types", "#"
    - else
      %li= link_to "Event Types", admin_conference_eventtype_list_path(@conference.short_title)
    - if activated == "Difficulty Levels"
      %li.active= link_to "Difficulty Levels", "#"
    - else
      %li= link_to "Difficulty Levels", admin_conference_difficulty_levels_path(@conference.short_title)      
    - if activated == "Social Events"
      %li.active= link_to "Social Events", "#"
    - else
      %li= link_to "Social Events", admin_conference_social_events_path(@conference.short_title)
    - if activated == "Emails"
      %li.active= link_to "Emails", "#"
    - else
      %li= link_to "Emails", admin_conference_email_settings_path(@conference.short_title)
    - if activated == "Diet"
      %li.active= link_to "Dietary Choices", "#"
    - else
      %li= link_to "Dietary Choices", admin_conference_dietary_list_path(@conference.short_title)
<<<<<<< HEAD
    - if activated == "Questions"
      %li.active= link_to "Questions", "#"
    - else
      %li= link_to "Questions", admin_conference_questions_path(@conference.short_title)
=======
    - if activated == "volunteers"
      %li.active= link_to "Volunteer Options", "#"
    - else
      %li= link_to "Volunteer Options", admin_conference_volunteer_options_path(@conference.short_title)
>>>>>>> 64b2b8b3
<|MERGE_RESOLUTION|>--- conflicted
+++ resolved
@@ -47,14 +47,11 @@
       %li.active= link_to "Dietary Choices", "#"
     - else
       %li= link_to "Dietary Choices", admin_conference_dietary_list_path(@conference.short_title)
-<<<<<<< HEAD
     - if activated == "Questions"
       %li.active= link_to "Questions", "#"
     - else
       %li= link_to "Questions", admin_conference_questions_path(@conference.short_title)
-=======
     - if activated == "volunteers"
       %li.active= link_to "Volunteer Options", "#"
     - else
-      %li= link_to "Volunteer Options", admin_conference_volunteer_options_path(@conference.short_title)
->>>>>>> 64b2b8b3
+      %li= link_to "Volunteer Options", admin_conference_volunteer_options_path(@conference.short_title)