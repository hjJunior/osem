.row
  .span12
    = semantic_form_for(@registration, :url => register_conference_path(@conference.short_title), :html => { :method => :put }) do |f|
<<<<<<< HEAD
      = f.inputs :name => "Your Details" do
        %br
        Your public name (required)
        %br
        = f.fields_for :person do |p|
          = p.text_field :public_name, :for => :person

        - if @conference.questions
          = render :partial => "questions", :locals => {:f => f}
          %br

        - if @conference.use_supporter_levels? && @conference.supporter_levels.count > 0
          = f.semantic_fields_for :supporter_registration do |reg|
            = reg.input :supporter_level, :as => :select, :collection => @conference.supporter_levels
            = reg.input :code, :label => "Confirmation or registration code (if applicable)"
            %span#supporter-link.help-block

        = f.input :other_special_needs, :label => "Any other needs or comments?", :input_html => {:rows => 2, :class => "span6"}

        - if @workshops.count > 0
          =f.inputs "Register to workshops" do
            = f.input :events, :as => :check_boxes, :label => false, :collection => @workshops

      = f.inputs "Travel Info" do
        = f.input :arrival, :as => :string,  :input_html => {:value => (f.object.arrival.to_formatted_s(:db_without_seconds) unless f.object.arrival.nil?), :id => "registration-arrival-datepicker", :readonly => "readonly"  }
        = f.input :departure, :as => :string, :input_html => {:value => (f.object.departure.to_formatted_s(:db_without_seconds) unless f.object.departure.nil?), :id => "registration-departure-datepicker", :readonly => "readonly"  }
      - if @conference.social_events.count > 0
        = f.inputs "Are you planning to attend any of the parties?" do
          %br Yes, I'll be attending...
          %br
          = f.input :social_events, :as => :check_boxes, :label => false
      - if @conference.use_dietary_choices?
        = f.inputs "Food" do
          = f.input :dietary_choice, :collection => [["None", nil]] + @conference.dietary_choices.map {|x| [x.title, x.id]},
                    :include_blank => false, :label => "Special Dietary Restriction"
          = f.input :other_dietary_choice, :input_html => {:rows => "2"}, :label => "Other Dietary Restictions (please describe)"
=======
      .tabbable
        %ul.nav.nav-tabs
          %li.active
            = link_to "Register", "#register-content", "data-toggle"=>"tab"
          %li
            = link_to "Volunteer", "#volunteer-content", "data-toggle"=>"tab"
        .tab-content
          #register-content.tab-pane.active
            = render 'conference_registration/registration', :f => f
          #volunteer-content.tab-pane
            = render 'conference_registration/volunteer', :f => f
>>>>>>> 64b2b8b3
      - if @registered
        = f.action :submit, :button_html => { :value => "Update Registration", :class => "btn btn-primary" }
        = link_to "Unregister", register_conference_path(@conference.short_title),:method => :delete, :class => "btn btn-danger",
                    :confirm => "Are you sure you want to unregister?"
      - else
        = f.action :submit, :button_html => { :value => "Register", :class => "btn btn-primary" }<|MERGE_RESOLUTION|>--- conflicted
+++ resolved
@@ -1,7 +1,6 @@
 .row
   .span12
     = semantic_form_for(@registration, :url => register_conference_path(@conference.short_title), :html => { :method => :put }) do |f|
-<<<<<<< HEAD
       = f.inputs :name => "Your Details" do
         %br
         Your public name (required)
@@ -38,7 +37,6 @@
           = f.input :dietary_choice, :collection => [["None", nil]] + @conference.dietary_choices.map {|x| [x.title, x.id]},
                     :include_blank => false, :label => "Special Dietary Restriction"
           = f.input :other_dietary_choice, :input_html => {:rows => "2"}, :label => "Other Dietary Restictions (please describe)"
-=======
       .tabbable
         %ul.nav.nav-tabs
           %li.active
@@ -50,7 +48,6 @@
             = render 'conference_registration/registration', :f => f
           #volunteer-content.tab-pane
             = render 'conference_registration/volunteer', :f => f
->>>>>>> 64b2b8b3
       - if @registered
         = f.action :submit, :button_html => { :value => "Update Registration", :class => "btn btn-primary" }
         = link_to "Unregister", register_conference_path(@conference.short_title),:method => :delete, :class => "btn btn-danger",
