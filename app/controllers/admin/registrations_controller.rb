--- conflicted
+++ resolved
@@ -4,22 +4,9 @@
   def show
     session[:return_to] ||= request.referer
     @pdf_filename = "#{@conference.title}.pdf"
-<<<<<<< HEAD
     @registrations = @conference.registrations.includes(:person).order("registrations.created_at ASC")
     @attended = @conference.registrations.where("attended = ?", true).count
-    @headers = %w[attended name email attending_social_events attending_with_partner need_access other_needs arrival departure]
-=======
-    @registrations = @conference.registrations.all(:joins => :person,
-                                                   :order => "registrations.created_at ASC",
-                                                   :select => "registrations.*,
-                                                               people.last_name AS last_name,
-                                                               people.first_name AS first_name,
-                                                               people.public_name AS public_name,
-                                                  people.email AS email, people.company as affiliation, people.irc_nickname as nickname")
-
-    @attended = @conference.registrations.where("attended = ?", true)
-    @headers = %w[name email social_events attending_with_partner need_access other_needs arrival departure attended]
->>>>>>> 094e0bb0
+    @headers = %w[name email attending_social_events attending_with_partner need_access other_needs arrival departure attended]
   end
 
   def change_field
@@ -137,6 +124,4 @@
       redirect_to(admin_conference_registrations_path(@conference.short_title), :alert => 'You must be an admin to delete a registration.')
     end
   end
-  
-  helper_method :get_supporter_level
 end